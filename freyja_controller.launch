--- conflicted
+++ resolved
@@ -1,6 +1,5 @@
 <launch>
   <!-- vim: set ft=xml noet : -->
-<<<<<<< HEAD
 
   <!-- Common launch file for Freyja.
     Supports both AscTec and Pixhawk-based vehicles. Can
@@ -10,12 +9,12 @@
 
   <!-- allowed autopilots: "asctec" or "arducopter" -->
   <arg name="autopilot"                 default="arducopter" />
-  <arg name="vicon_topic"               default="/vicon/F1/F1" />
+  <arg name="vicon_topic" />
 
   <!-- use "device:baudrate" for apm, "device" for asctec -->
   <arg name="comm_port"                 default="/dev/ttyUSB0:57600"/>
   <arg name="total_mass"                default="0.95"/>
-  <arg name="thrust_scaler" 		default="200.0"/>
+  <arg name="thrust_scaler" 		        default="200.0"/>
 
   <!-- launch a handler for discrete waypoints -->
   <arg name="use_waypoint_handler"      default="false" />
@@ -28,31 +27,7 @@
   <arg name="use_examples"              default="false"/>
   <arg name="example_number"            default="0" />
 
-=======
-	
-  <!-- Common launch file for Freyja.
-  Supports both AscTec and Pixhawk-based vehicles. Can
-  also do velocity-only control (ignores position refs).
-    ~ aj // Nimbus Lab.
-  -->
 
-  <!-- allowed autopilots: "asctec" or "arducopter" --> 
-  <!-- must provide vicon_topic -->
-  <arg name="autopilot"       default="arducopter"/>
-  <arg name="vicon_topic"/>
-  <!-- use "device:baudrate" for apm, "device" for asctec -->
-  <arg name="comm_port"       default="/dev/ttyUSB0:57600"/>
-  <arg name="total_mass"      default="0.95"/>
-  <arg name="thrust_scaler"   default="200.0"/>
-	
-  <!-- true if providing your own trajectory source -->
-  <arg name="use_external_trajectory" default="false"/>
-  <arg name="use_velctrl_only" default="false"/>
-  <arg name="bias_compensation" default="auto" />
-  <arg name="start_rosbag" default="false"/>
-	
-	
->>>>>>> f8bdc251
   <!-- state source can be: "apm", "asctec", "vicon" or "onboard_camera" -->
   <!-- implemented filters: "median", "gauss" and "lwma" -->
   <node name="state_manager" pkg="state_manager" type="state_manager_node">
@@ -61,46 +36,24 @@
     <param name="vicon_topic"   type="string"   value="$(arg vicon_topic)" />
   </node>
 
-<<<<<<< HEAD
-  <!-- control node (see velctrl flag above) -->
-  <node name="lqg_controller" pkg="lqg_control" type="lqg_control_node"
-      output="screen" if="$(eval not use_velctrl_only)">
-    <param name="controller_rate" value="45" type="int" />
-    <param name="total_mass" type="double" value="$(arg total_mass)"/>
-    <param name="use_stricter_gains" type="bool" value="false" />
-    <param name="estimator_rate" type="int" value="70" />
-    <param name="bias_compensation" type="bool" value="$(arg bias_compensation)" />
-  </node>
-  
-  <node name="lqr_vel_controller" pkg="lqr_control" type="lqr_vel_ctrl_node"
-        if="$(eval use_velctrl_only)">
-    <param name="controller_rate" type="int" value="30" />
-    <param name="total_mass" value="$(arg total_mass)" type="double" />
-=======
-  <!-- an example trajectory node for reference -->
-  <node name="trajectory_provider" pkg="freyja_trajectory_provider" type="trajectory_provider_node"
-        if="$(eval not use_external_trajectory)">
-    <!-- "hover", "circle1", "circle2", "circle3" -->
-    <param name="example_traj_type" type="string" value="hover"/>
-  </node>
+
   
   <!-- control node (see velctrl flag above) -->
   <node name="lqg_controller" pkg="lqg_control" type="lqg_control_node"
   			output="screen" if="$(eval not use_velctrl_only)">
-	  <param name="controller_rate"   type="int"    value="45"  />
-  	<param name="total_mass"        type="double" value="$(arg total_mass)"/>
-  	<param name="use_stricter_gains" type="bool"  value="false" />
-  	<param name="estimator_rate"    type="int"    value="50" />
-  	<param name="bias_compensation" type="string" value="$(arg bias_compensation)" />
-  	<param name="mass_estimation"   type="bool"   value="true" />
-  	<param name="mass_correction"   type="bool"   value="false" />
+	  <param name="controller_rate"     type="int"    value="45"  />
+  	<param name="total_mass"          type="double" value="$(arg total_mass)"/>
+  	<param name="use_stricter_gains"  type="bool"   value="false" />
+  	<param name="estimator_rate"      type="int"    value="50" />
+  	<param name="bias_compensation"   type="string" value="$(arg bias_compensation)" />
+  	<param name="mass_estimation"     type="bool"   value="true" />
+  	<param name="mass_correction"     type="bool"   value="false" />
   </node>
   
   <node name="lqr_vel_controller" pkg="lqr_control" type="lqr_vel_ctrl_node"
   			if="$(eval use_velctrl_only)">
     <param name="controller_rate"   type="int"    value="30" />
     <param name="total_mass"        type="double" value="$(arg total_mass)" />
->>>>>>> f8bdc251
   </node>
 
   <!-- autopilot communication node -->
@@ -111,13 +64,10 @@
   
   <!-- apm/px4 needs a handler for translation, plus a mavros node -->
   <group if="$(eval autopilot=='arducopter')">
-<<<<<<< HEAD
-    <node name="apm_handler" pkg="apm_handler" type="apm_handler_node" />
-=======
     <node name="apm_handler" pkg="apm_handler" type="apm_handler_node">
       <param name="thrust_scaler" type="double" value="$(arg thrust_scaler)" />
     </node>
->>>>>>> f8bdc251
+
     <include file="$(find freyja_configfiles)/apm_nimbus.launch">
       <arg name="fcu_url" value="$(arg comm_port)"/>
     </include>
